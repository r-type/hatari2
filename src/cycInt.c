/*
  Hatari - cycInt.c

  This file is distributed under the GNU General Public License, version 2
  or at your option any later version. Read the file gpl.txt for details.

  This code handles our table with callbacks for cycle accurate program
  interruption. We add any pending callback handler into a table so that we do
  not need to test for every possible interrupt event. We then scan
  the list if used entries in the table and copy the one with the least cycle
  count into the global 'PendingInterruptCount' variable. This is then
  decremented by the execution loop - rather than decrement each and every
  entry (as the others cannot occur before this one).
  We have two methods of adding interrupts; Absolute and Relative.
  Absolute will set values from the time of the previous interrupt (e.g., add
  HBL every 512 cycles), and Relative will add from the current cycle time.
  Note that interrupt may occur 'late'. I.e., if an interrupt is due in 4
  cycles time but the current instruction takes 20 cycles we will be 16 cycles
  late - this is handled in the adjust functions.

  In order to handle both CPU and MFP interrupt events, we don't convert MFP
  cycles to CPU cycles, because it requires some floating points approximations
  and accumulates some errors that could lead to bad results.
  Instead, CPU and MFP cycles are converted to 'internal' cycles with the
  following rule :
	- 1 CPU cycle gives  9600 internal cycles
	- 1 MFP cycle gives 31333 internal cycle

  All interrupt events are then handled in the 'internal' units and are
  converted back to cpu or mfp units when needed. This allows very good
  synchronisation between CPU and MFP, without the rounding errors of floating
  points math.

  Thanks to Arnaud Carre (Leonard / Oxygene) for sharing this method used in
  Saint (and also used in sc68).

  Conversions are based on these values :
	real MFP frequency is 2457600 Hz
	real CPU frequency is 8021247 Hz (PAL european STF), which we round to 8021248.

  Then :
	8021248 = ( 2^8 * 31333 )
	2457600 = ( 2^15 * 3 * 5^2 )

  So, the ratio 8021248 / 2457600 can be expressed as 31333 / 9600
*/

const char CycInt_fileid[] = "Hatari cycInt.c : " __DATE__ " " __TIME__;

#include <stdint.h>
#include <assert.h>
#include "main.h"
#include "blitter.h"
#include "dmaSnd.h"
#include "crossbar.h"
#include "fdc.h"
#include "ikbd.h"
#include "cycInt.h"
#include "m68000.h"
#include "mfp.h"
#include "midi.h"
#include "memorySnapShot.h"
#include "sound.h"
#include "screen.h"
#include "video.h"
#include "acia.h"


void (*PendingInterruptFunction)(void);
int PendingInterruptCount;

static int nCyclesOver;

/* List of possible interrupt handlers to be store in 'PendingInterruptTable',
 * used for 'MemorySnapShot' */
static void (* const pIntHandlerFunctions[MAX_INTERRUPTS])(void) =
{
	NULL,
	Video_InterruptHandler_VBL,
	Video_InterruptHandler_HBL,
	Video_InterruptHandler_EndLine,
	MFP_InterruptHandler_TimerA,
	MFP_InterruptHandler_TimerB,
	MFP_InterruptHandler_TimerC,
	MFP_InterruptHandler_TimerD,
	ACIA_InterruptHandler_IKBD,
	IKBD_InterruptHandler_ResetTimer,
	IKBD_InterruptHandler_AutoSend,
	DmaSnd_InterruptHandler_Microwire, /* Used for both STE and Falcon Microwire emulation */
	Crossbar_InterruptHandler_25Mhz,
	Crossbar_InterruptHandler_32Mhz,
	FDC_InterruptHandler_Update,
	Blitter_InterruptHandler,
	Midi_InterruptHandler_Update,

};

/* Event timer structure - keeps next timer to occur in structure so don't need
 * to check all entries */
typedef struct
{
	bool bUsed;                   /* Is interrupt active? */
	Sint64 Cycles;
	void (*pFunction)(void);
} INTERRUPTHANDLER;

static INTERRUPTHANDLER InterruptHandlers[MAX_INTERRUPTS];
static int ActiveInterrupt=0;

static void CycInt_SetNewInterrupt(void);

/*-----------------------------------------------------------------------*/
/**
 * Reset interrupts, handlers
 */
void CycInt_Reset(void)
{
	int i;

	/* Reset counts */
	PendingInterruptCount = 0;
	ActiveInterrupt = 0;
	nCyclesOver = 0;

	/* Reset interrupt table */
	for (i=0; i<MAX_INTERRUPTS; i++)
	{
		InterruptHandlers[i].bUsed = false;
		InterruptHandlers[i].Cycles = INT_MAX;
		InterruptHandlers[i].pFunction = pIntHandlerFunctions[i];
	}
}


/*-----------------------------------------------------------------------*/
/**
 * Convert interrupt handler function pointer to ID, used for saving
 */
static int CycInt_HandlerFunctionToID(void (*pHandlerFunction)(void))
{
	int i;

	/* Scan for function match */
	for (i=0; i<MAX_INTERRUPTS; i++)
	{
		if (pIntHandlerFunctions[i]==pHandlerFunction)
			return i;
	}

	/* Didn't find one! Oops */
	fprintf(stderr, "\nError: didn't find interrupt function matching 0x%p\n",
	        pHandlerFunction);
	return 0;
}


/*-----------------------------------------------------------------------*/
/**
 * Convert ID back into interrupt handler function, used for restoring
 * We return a function pointer :  void (*f)(void)
 * (we could use typedef for better readability)
 */
static void ( *CycInt_IDToHandlerFunction(int ID) )( void )
{
	/* Get function pointer */
	return pIntHandlerFunctions[ID];
}


/*-----------------------------------------------------------------------*/
/**
 * Save/Restore snapshot of local variables('MemorySnapShot_Store' handles type)
 */
void CycInt_MemorySnapShot_Capture(bool bSave)
{
	int i,ID;

	/* Save/Restore details */
	for (i=0; i<MAX_INTERRUPTS; i++)
	{
		MemorySnapShot_Store(&InterruptHandlers[i].bUsed, sizeof(InterruptHandlers[i].bUsed));
		MemorySnapShot_Store(&InterruptHandlers[i].Cycles, sizeof(InterruptHandlers[i].Cycles));
		if (bSave)
		{
			/* Convert function to ID */
			ID = CycInt_HandlerFunctionToID(InterruptHandlers[i].pFunction);
			MemorySnapShot_Store(&ID, sizeof(int));
		}
		else
		{
			/* Convert ID to function */
			MemorySnapShot_Store(&ID, sizeof(int));
			InterruptHandlers[i].pFunction = CycInt_IDToHandlerFunction(ID);
		}
	}
	MemorySnapShot_Store(&nCyclesOver, sizeof(nCyclesOver));
	MemorySnapShot_Store(&PendingInterruptCount, sizeof(PendingInterruptCount));
	if (bSave)
	{
		/* Convert function to ID */
		ID = CycInt_HandlerFunctionToID(PendingInterruptFunction);
		MemorySnapShot_Store(&ID, sizeof(int));
	}
	else
	{
		/* Convert ID to function */
		MemorySnapShot_Store(&ID, sizeof(int));
		PendingInterruptFunction = CycInt_IDToHandlerFunction(ID);
	}


	if (!bSave)
		CycInt_SetNewInterrupt();	/* when restoring snapshot, compute current state after */
}


/*-----------------------------------------------------------------------*/
/**
 * Find next interrupt to occur, and store to global variables for decrement
 * in instruction decode loop.
 * Note: Although InterruptHandlers.Cycles and LowestCycleCount are 64 bit
 * variables to get all the cycle counters right (e.g. the DMA sound counter
 * can get very high), PendingInterruptCount is still a 32 bit variable for
 * performance reasons (it's decremented after each CPU instruction).
 * So we have to initialize LowestCycleCount with INT_MAX, not with INT64_MAX!
 * Since there is always a VBL or HBL counter pending which fits fine into the
 * 32 bit variable, we can be sure that we don't run into problems here.
 */
static void CycInt_SetNewInterrupt(void)
{
	Sint64 LowestCycleCount = INT_MAX;
	interrupt_id LowestInterrupt = INTERRUPT_NULL, i;

	LOG_TRACE(TRACE_INT, "int set new in video_cyc=%d active_int=%d pending_count=%d\n",
	          Cycles_GetCounter(CYCLES_COUNTER_VIDEO), ActiveInterrupt, PendingInterruptCount);

	/* Find next interrupt to go off */
	for (i = INTERRUPT_NULL+1; i < MAX_INTERRUPTS; i++)
	{
		/* Is interrupt pending? */
		if (InterruptHandlers[i].bUsed)
		{
			if (InterruptHandlers[i].Cycles < LowestCycleCount)
			{
				LowestCycleCount = InterruptHandlers[i].Cycles;
				LowestInterrupt = i;
			}
		}
	}

	/* Set new counts, active interrupt */
	PendingInterruptCount = InterruptHandlers[LowestInterrupt].Cycles;
	PendingInterruptFunction = InterruptHandlers[LowestInterrupt].pFunction;
	ActiveInterrupt = LowestInterrupt;

	LOG_TRACE(TRACE_INT, "int set new out video_cyc=%d active_int=%d pending_count=%d\n",
	               Cycles_GetCounter(CYCLES_COUNTER_VIDEO), ActiveInterrupt, PendingInterruptCount );
}


/*-----------------------------------------------------------------------*/
/**
 * Adjust all interrupt timings, MUST call CycInt_SetNewInterrupt after this.
 */
static void CycInt_UpdateInterrupt(void)
{
	Sint64 CycleSubtract;
	int i;

	/* Find out how many cycles we went over (<=0) */
	nCyclesOver = PendingInterruptCount;
	/* Calculate how many cycles have passed, included time we went over */
	CycleSubtract = InterruptHandlers[ActiveInterrupt].Cycles - nCyclesOver;

	/* Adjust table */
	for (i = 0; i < MAX_INTERRUPTS; i++)
	{
		if (InterruptHandlers[i].bUsed)
			InterruptHandlers[i].Cycles -= CycleSubtract;
	}

	LOG_TRACE(TRACE_INT, "int upd video_cyc=%d cycle_over=%d cycle_sub=%"PRId64"\n",
<<<<<<< HEAD
	          Cycles_GetCounter(CYCLES_COUNTER_VIDEO), nCyclesOver,
	          CycleSubtract);
=======
	          Cycles_GetCounter(CYCLES_COUNTER_VIDEO), nCyclesOver, CycleSubtract);
>>>>>>> 551c7cb5
}


/*-----------------------------------------------------------------------*/
/**
 * Adjust all interrupt timings as 'ActiveInterrupt' has occurred, and
 * remove from active list.
 */
void CycInt_AcknowledgeInterrupt(void)
{
	/* Update list cycle counts */
	CycInt_UpdateInterrupt();

	/* Disable interrupt entry which has just occurred */
	InterruptHandlers[ActiveInterrupt].bUsed = false;

	/* Set new */
	CycInt_SetNewInterrupt();

	LOG_TRACE(TRACE_INT, "int ack video_cyc=%d active_int=%d active_cyc=%d pending_count=%d\n",
	               Cycles_GetCounter(CYCLES_COUNTER_VIDEO), ActiveInterrupt, (int)InterruptHandlers[ActiveInterrupt].Cycles, PendingInterruptCount );
}


/*-----------------------------------------------------------------------*/
/**
 * Add interrupt from time last one occurred.
 */
void CycInt_AddAbsoluteInterrupt(int CycleTime, int CycleType, interrupt_id Handler)
{
	assert(CycleTime >= 0);

	/* Update list cycle counts with current PendingInterruptCount before adding a new int, */
	/* because CycInt_SetNewInterrupt can change the active int / PendingInterruptCount */
	if ( ActiveInterrupt > 0 )
		CycInt_UpdateInterrupt();

	InterruptHandlers[Handler].bUsed = true;
	InterruptHandlers[Handler].Cycles = INT_CONVERT_TO_INTERNAL((Sint64)CycleTime , CycleType) + nCyclesOver;

	/* Set new active int and compute a new value for PendingInterruptCount*/
	CycInt_SetNewInterrupt();

	LOG_TRACE(TRACE_INT, "int add abs video_cyc=%d handler=%d handler_cyc=%"PRId64" pending_count=%d\n",
	          Cycles_GetCounter(CYCLES_COUNTER_VIDEO), Handler,
	          InterruptHandlers[Handler].Cycles, PendingInterruptCount );
}


/*-----------------------------------------------------------------------*/
/**
 * Add interrupt to occur from now.
 */
void CycInt_AddRelativeInterrupt(int CycleTime, int CycleType, interrupt_id Handler)
{
	CycInt_AddRelativeInterruptWithOffset(CycleTime, CycleType, Handler, 0);
}


/*-----------------------------------------------------------------------*/
/**
 * Add interrupt to occur from now without offset
 */
#if 0
void CycInt_AddRelativeInterruptNoOffset(int CycleTime, int CycleType, interrupt_id Handler)
{
	/* Update list cycle counts before adding a new one, */
	/* since CycInt_SetNewInterrupt can change the active int / PendingInterruptCount */
	if ( ( ActiveInterrupt > 0 ) && ( PendingInterruptCount > 0 ) )
		CycInt_UpdateInterrupt();

//  nCyclesOver = 0;
	InterruptHandlers[Handler].bUsed = true;
	InterruptHandlers[Handler].Cycles = INT_CONVERT_TO_INTERNAL((Sint64)CycleTime , CycleType) + PendingInterruptCount;

	/* Set new */
	CycInt_SetNewInterrupt();

	LOG_TRACE(TRACE_INT, "int add rel no_off video_cyc=%d handler=%d handler_cyc=%"PRId64" pending_count=%d\n",
	               Cycles_GetCounter(CYCLES_COUNTER_VIDEO), Handler, InterruptHandlers[Handler].Cycles, PendingInterruptCount );
}
#endif


/*-----------------------------------------------------------------------*/
/**
 * Add interrupt to occur after CycleTime/CycleType + CycleOffset.
 * CycleOffset can be used to add another delay to the resulting
 * number of internal cycles (should be 0 most of the time, except in
 * the MFP emulation to start timers precisely based on the number of
 * cycles of the current instruction).
 * This allows to restart an MFP timer just after it expired.
 */
void CycInt_AddRelativeInterruptWithOffset(int CycleTime, int CycleType, interrupt_id Handler, int CycleOffset)
{
	assert(CycleTime >= 0);

	/* Update list cycle counts with current PendingInterruptCount before adding a new int, */
	/* because CycInt_SetNewInterrupt can change the active int / PendingInterruptCount */
	if ( ActiveInterrupt > 0 )
		CycInt_UpdateInterrupt();

	InterruptHandlers[Handler].bUsed = true;
	InterruptHandlers[Handler].Cycles = INT_CONVERT_TO_INTERNAL((Sint64)CycleTime , CycleType) + CycleOffset;

	/* Set new active int and compute a new value for PendingInterruptCount*/
	CycInt_SetNewInterrupt();

	LOG_TRACE(TRACE_INT, "int add rel offset video_cyc=%d handler=%d handler_cyc=%"PRId64" offset_cyc=%d pending_count=%d\n",
	          Cycles_GetCounter(CYCLES_COUNTER_VIDEO), Handler,
	          InterruptHandlers[Handler].Cycles, CycleOffset, PendingInterruptCount);
}


/*-----------------------------------------------------------------------*/
/**
 * Modify interrupt's Cycles to make it happen earlier or later.
 * This will not restart the interrupt, but add CycleTime cycles to the
 * current value of the counter.
 */
void CycInt_ModifyInterrupt(int CycleTime, int CycleType, interrupt_id Handler)
{
	assert(CycleTime >= 0);

	/* Update list cycle counts with current PendingInterruptCount before adding a new int, */
	/* because CycInt_SetNewInterrupt can change the active int / PendingInterruptCount */
	if ( ActiveInterrupt > 0 )
		CycInt_UpdateInterrupt();

	InterruptHandlers[Handler].Cycles += INT_CONVERT_TO_INTERNAL((Sint64)CycleTime , CycleType);

	/* Set new active int and compute a new value for PendingInterruptCount*/
	CycInt_SetNewInterrupt();

	LOG_TRACE(TRACE_INT, "int modify video_cyc=%d handler=%d handler_cyc=%"PRId64" pending_count=%d\n",
	          Cycles_GetCounter(CYCLES_COUNTER_VIDEO), Handler,
	          InterruptHandlers[Handler].Cycles, PendingInterruptCount );
}


/*-----------------------------------------------------------------------*/
/**
 * Remove a pending interrupt from our table
 */
void CycInt_RemovePendingInterrupt(interrupt_id Handler)
{
	/* Update list cycle counts, including the handler we want to remove */
	/* to be able to resume it later (for MFP timers) */
	CycInt_UpdateInterrupt();

	/* Stop interrupt after CycInt_UpdateInterrupt, for CycInt_ResumeStoppedInterrupt */
	InterruptHandlers[Handler].bUsed = false;

	/* Set new */
	CycInt_SetNewInterrupt();

	LOG_TRACE(TRACE_INT, "int remove pending video_cyc=%d handler=%d handler_cyc=%"PRId64" pending_count=%d\n",
	          Cycles_GetCounter(CYCLES_COUNTER_VIDEO), Handler,
	          InterruptHandlers[Handler].Cycles, PendingInterruptCount);
}


/*-----------------------------------------------------------------------*/
/**
 * Resume a stopped interrupt from its current cycle count (for MFP timers)
 */
void CycInt_ResumeStoppedInterrupt(interrupt_id Handler)
{
	/* Restart interrupt */
	InterruptHandlers[Handler].bUsed = true;

	/* Update list cycle counts */
	CycInt_UpdateInterrupt();
	/* Set new */
	CycInt_SetNewInterrupt();

	LOG_TRACE(TRACE_INT, "int resume stopped video_cyc=%d handler=%d handler_cyc=%"PRId64" pending_count=%d\n",
	          Cycles_GetCounter(CYCLES_COUNTER_VIDEO), Handler,
	          InterruptHandlers[Handler].Cycles, PendingInterruptCount);
}


/*-----------------------------------------------------------------------*/
/**
 * Return true if interrupt is active in list
 */
bool CycInt_InterruptActive(interrupt_id Handler)
{
	/* Is timer active? */
	if (InterruptHandlers[Handler].bUsed)
		return true;

	return false;
}


/*-----------------------------------------------------------------------*/
/**
 * Return cycles passed for an interrupt handler
 */
int CycInt_FindCyclesPassed(interrupt_id Handler, int CycleType)
{
	Sint64 CyclesPassed, CyclesFromLastInterrupt;

	CyclesFromLastInterrupt = InterruptHandlers[ActiveInterrupt].Cycles - PendingInterruptCount;
	CyclesPassed = InterruptHandlers[Handler].Cycles - CyclesFromLastInterrupt;

	LOG_TRACE(TRACE_INT, "int find passed cyc video_cyc=%d handler=%d last_cyc=%"PRId64" passed_cyc=%"PRId64"\n",
	          Cycles_GetCounter(CYCLES_COUNTER_VIDEO), Handler,
	          CyclesFromLastInterrupt, CyclesPassed);

	return INT_CONVERT_FROM_INTERNAL ( CyclesPassed , CycleType ) ;
}<|MERGE_RESOLUTION|>--- conflicted
+++ resolved
@@ -280,12 +280,7 @@
 	}
 
 	LOG_TRACE(TRACE_INT, "int upd video_cyc=%d cycle_over=%d cycle_sub=%"PRId64"\n",
-<<<<<<< HEAD
-	          Cycles_GetCounter(CYCLES_COUNTER_VIDEO), nCyclesOver,
-	          CycleSubtract);
-=======
 	          Cycles_GetCounter(CYCLES_COUNTER_VIDEO), nCyclesOver, CycleSubtract);
->>>>>>> 551c7cb5
 }
 
 
